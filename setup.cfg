--- conflicted
+++ resolved
@@ -1,10 +1,6 @@
 [metadata]
 name = landcoverpy
-<<<<<<< HEAD
-version = 0.9.5
-=======
 version = 1.0.0
->>>>>>> b2d4cedf
 author = Antonio Manuel Burgueño Romero
 author_email = ambrbr[at]uma.es
 description = A scalable land cover classification workflow using Big Data techniques with Sentinel-2 data.
